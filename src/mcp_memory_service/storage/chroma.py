"""
MCP Memory Service
Copyright (c) 2024 Heinrich Krupp
Licensed under the MIT License. See LICENSE file in the project root for full license text.
"""

from mcp_memory_service.models.memory import Memory

import chromadb
import json
import sys
import os
import time
import traceback
from chromadb.utils import embedding_functions
import logging
from typing import List, Dict, Any, Tuple, Set, Optional
from datetime import datetime, date

# Try to import SentenceTransformer, but don't fail if it's not available
try:
    from sentence_transformers import SentenceTransformer
    SENTENCE_TRANSFORMERS_AVAILABLE = True
except ImportError:
    SENTENCE_TRANSFORMERS_AVAILABLE = False
    print("WARNING: sentence_transformers not available. Using default embeddings.")


from .base import MemoryStorage
from ..models.memory import Memory, MemoryQueryResult
from ..utils.hashing import generate_content_hash
from ..utils.system_detection import (
    get_system_info,
    get_optimal_embedding_settings,
    get_torch_device,
    print_system_diagnostics,
    AcceleratorType
)
import mcp.types as types

logger = logging.getLogger(__name__)

# Global model cache for performance optimization
import threading
import hashlib
from functools import lru_cache

_MODEL_CACHE = {}
_EMBEDDING_CACHE = {}
_QUERY_CACHE = {}
_CACHE_LOCK = threading.Lock()
_PERFORMANCE_STATS = {"query_times": [], "cache_hits": 0, "cache_misses": 0}

# List of models to try in order of preference
# From most capable to least capable
MODEL_FALLBACKS = [
    'all-mpnet-base-v2',      # High quality, larger model
    'all-MiniLM-L6-v2',       # Good balance of quality and size
    'paraphrase-MiniLM-L6-v2', # Alternative with similar size
    'paraphrase-MiniLM-L3-v2', # Smaller model for constrained environments
    'paraphrase-albert-small-v2' # Smallest model, last resort
]

class ChromaMemoryStorage(MemoryStorage):
    def __init__(self, path: str, preload_model: bool = True):
        """Initialize ChromaDB storage with hardware-aware embedding function and performance optimizations."""
        self.path = path
        self.model = None
        self.embedding_function = None
        self.client = None
        self.collection = None
        self.system_info = get_system_info()
        self.embedding_settings = get_optimal_embedding_settings()
        
        # Performance settings
        self.enable_query_cache = True
        self.cache_ttl = 300  # 5 minutes
        self.batch_size = self.embedding_settings.get('batch_size', 32)
        
        # Log system information (reduced logging for performance)
        if logger.isEnabledFor(logging.INFO):
            logger.info(f"System: {self.system_info.os_name} {self.system_info.architecture}, "
                       f"Accelerator: {self.system_info.accelerator}, "
                       f"Memory: {self.system_info.memory_gb:.2f}GB, "
                       f"Device: {self.embedding_settings['device']}")
        
        # Configure environment for performance
        self._configure_performance_environment()
        
        try:
            if preload_model:
                # Use cached model if available, otherwise load and cache
                self._initialize_with_cache()
            else:
                # Initialize with hardware-aware settings (legacy mode)
                self._initialize_embedding_model()
            
            # Initialize ChromaDB with performance optimizations
            self._initialize_chromadb_optimized()
            
            # Verify initialization was successful
            if self.collection is None:
                raise RuntimeError("Collection initialization failed - collection is None")
            if self.embedding_function is None:
                raise RuntimeError("Embedding function initialization failed - embedding function is None")
            
            logger.info("ChromaMemoryStorage initialization completed successfully")
            
        except Exception as e:
            logger.error(f"Error initializing ChromaDB: {str(e)}")
            logger.error(traceback.format_exc())
            print(f"ChromaDB initialization error: {str(e)}", file=sys.stderr)
            
            # Set objects to None to indicate failed state
            self.collection = None
            self.embedding_function = None
            self.client = None
            self.model = None
            
            # Re-raise the exception so callers know initialization failed
            raise RuntimeError(f"ChromaMemoryStorage initialization failed: {str(e)}") from e
    
    def _configure_performance_environment(self):
        """Set optimal environment variables for performance."""
        os.environ["PYTORCH_ENABLE_MPS_FALLBACK"] = "1"
        os.environ["TOKENIZERS_PARALLELISM"] = "false"
        os.environ["TRANSFORMERS_NO_ADVISORY_WARNINGS"] = "1"
        
        # For Apple Silicon, ensure we use MPS when available
        if self.system_info.architecture == "arm64" and self.system_info.os_name == "darwin":
            os.environ["PYTORCH_MPS_HIGH_WATERMARK_RATIO"] = "0.0"
        
        # For Windows with limited GPU memory, use smaller chunks
        if self.system_info.os_name == "windows" and self.system_info.accelerator == AcceleratorType.CUDA:
            os.environ["PYTORCH_CUDA_ALLOC_CONF"] = "max_split_size_mb:128,garbage_collection_threshold:0.6"
        
        # CPU optimizations
        os.environ["OMP_NUM_THREADS"] = str(min(8, os.cpu_count() or 1))
        os.environ["MKL_NUM_THREADS"] = str(min(8, os.cpu_count() or 1))
    
    def _get_model_cache_key(self) -> str:
        """Generate cache key for model based on system settings."""
        settings = self.embedding_settings
        return f"{settings['model_name']}_{settings['device']}_{settings.get('batch_size', 32)}"
    
    def _initialize_with_cache(self):
        """Initialize with model caching for better performance."""
        if not SENTENCE_TRANSFORMERS_AVAILABLE:
            logger.warning("SentenceTransformer not available, using default embedding function")
            self.model = None
            self.embedding_function = embedding_functions.DefaultEmbeddingFunction()
            return
            
        model_key = self._get_model_cache_key()
        
        with _CACHE_LOCK:
            if model_key in _MODEL_CACHE:
                logger.info("Using cached embedding model")
                cached_data = _MODEL_CACHE[model_key]
                self.model = cached_data['model']
                self.embedding_function = cached_data['function']
                return
        
        # Model not in cache, load and cache it
        logger.info("Loading and caching new embedding model")
        self._load_and_cache_model(model_key)
    
    def _load_and_cache_model(self, cache_key: str):
        """Load model and cache it for reuse."""
        if not SENTENCE_TRANSFORMERS_AVAILABLE:
            logger.warning("SentenceTransformer not available, using default embedding function")
            self.model = None
            self.embedding_function = embedding_functions.DefaultEmbeddingFunction()
            return
            
        preferred_model = self.embedding_settings["model_name"]
        device = self.embedding_settings["device"]
        batch_size = self.embedding_settings["batch_size"]
        
        # Try the preferred model first, then fall back to alternatives
        models_to_try = [preferred_model] + [m for m in MODEL_FALLBACKS if m != preferred_model]
        
        for model_name in models_to_try:
            try:
                logger.info(f"Loading model: {model_name} on {device}")
                start_time = time.time()
                
                # Load model with optimizations
                model = SentenceTransformer(model_name, device=device)
                model.eval()  # Set to evaluation mode for inference
                
                # Try to use half precision for faster inference on GPU
                if device != "cpu" and hasattr(model, 'half'):
                    try:
                        model = model.half()
                    except:
                        pass  # Fallback to full precision
                
                # Test the model
                _ = model.encode("Test encoding", batch_size=1, show_progress_bar=False)
                
                load_time = time.time() - start_time
                logger.info(f"Successfully loaded model {model_name} in {load_time:.2f}s")
                
                # Create embedding function
                embedding_function = embedding_functions.SentenceTransformerEmbeddingFunction(
                    model_name=model_name,
                    device=device
                )
                
                # Cache the loaded model
                with _CACHE_LOCK:
                    _MODEL_CACHE[cache_key] = {
                        'model': model,
                        'function': embedding_function,
                        'loaded_at': time.time(),
                        'model_name': model_name,
                        'device': device
                    }
                
                self.model = model
                self.embedding_function = embedding_function
                return
                
            except Exception as e:
                logger.warning(f"Failed to load model {model_name} on {device}: {str(e)}")
                continue
        
        # If all models failed, fall back to default embedding function
        logger.warning("All optimized model loading failed, falling back to default embedding function")
        self.model = None
        self.embedding_function = embedding_functions.DefaultEmbeddingFunction()
        self._initialize_embedding_model()
    
    def _initialize_chromadb_optimized(self):
        """Initialize ChromaDB with performance optimizations."""
        try:
            # Use PersistentClient to properly load existing databases
            logger.info(f"Initializing ChromaDB persistent client at path: {self.path}")
            self.client = chromadb.PersistentClient(path=self.path)
            
            # Create collection with optimized HNSW settings
            collection_metadata = {
                "hnsw:space": "cosine",
                "hnsw:construction_ef": 200,  # Higher for better accuracy
                "hnsw:search_ef": 100,        # Balanced search performance
                "hnsw:M": 16,                 # Better graph connectivity
            }
            
            # If embedding_function is None, create a simple pass-through function for testing
            if self.embedding_function is None:
                # Simple pass-through function for testing
                from chromadb.utils.embedding_functions import DefaultEmbeddingFunction
                self.embedding_function = DefaultEmbeddingFunction()
            
            self.collection = self.client.get_or_create_collection(
                name="memory_collection",
                metadata=collection_metadata,
                embedding_function=self.embedding_function
            )
            logger.info("Collection initialized with performance optimizations")
        except Exception as e:
            logger.error(f"Error in _initialize_chromadb_optimized: {str(e)}")
            raise
    
    @lru_cache(maxsize=1000)
    def _cached_embed_query(self, query: str) -> tuple:
        """Cache embeddings for identical queries to improve performance."""
        if self.model:
            try:
                embedding = self.model.encode(
                    query, 
                    batch_size=1,
                    show_progress_bar=False,
                    convert_to_numpy=True
                )
                return tuple(embedding.tolist())
            except Exception as e:
                logger.warning(f"Error in cached embedding: {e}")
                return None
        return None
    
    def _initialize_embedding_model(self):
        """Initialize the embedding model with fallbacks for different hardware."""
        if not SENTENCE_TRANSFORMERS_AVAILABLE:
            logger.warning("SentenceTransformer not available, using default embedding function")
            self.model = None
            self.embedding_function = embedding_functions.DefaultEmbeddingFunction()
            return
            
        # Start with the optimal model for this system
        preferred_model = self.embedding_settings["model_name"]
        device = self.embedding_settings["device"]
        batch_size = self.embedding_settings["batch_size"]
        
        # Try the preferred model first, then fall back to alternatives
        models_to_try = [preferred_model] + [m for m in MODEL_FALLBACKS if m != preferred_model]
        
        for model_name in models_to_try:
            try:
                logger.info(f"Attempting to load model: {model_name} on {device}")
                start_time = time.time()
                
                # Try to initialize the model with the current settings
                self.model = SentenceTransformer(
                    model_name,
                    device=device
                )
                
                # Set batch size based on available resources
                self.model.max_seq_length = 384  # Default max sequence length
                
                # Test the model with a simple encoding
                _ = self.model.encode("Test encoding", batch_size=batch_size)
                
                load_time = time.time() - start_time
                logger.info(f"Successfully loaded model {model_name} in {load_time:.2f}s")
                
                # Create embedding function for ChromaDB
                self.embedding_function = embedding_functions.SentenceTransformerEmbeddingFunction(
                    model_name=model_name,
                    device=device
                )
                
                logger.info(f"Embedding function initialized with model {model_name}")
                return
                
            except Exception as e:
                logger.warning(f"Failed to initialize model {model_name} on {device}: {str(e)}")
                
                # If we're not on CPU already, try falling back to CPU
                if device != "cpu":
                    try:
                        logger.info(f"Falling back to CPU for model: {model_name}")
                        self.model = SentenceTransformer(model_name, device="cpu")
                        _ = self.model.encode("Test encoding", batch_size=max(1, batch_size // 2))
                        
                        # Update settings to reflect CPU usage
                        self.embedding_settings["device"] = "cpu"
                        self.embedding_settings["batch_size"] = max(1, batch_size // 2)
                        
                        # Create embedding function
                        self.embedding_function = embedding_functions.SentenceTransformerEmbeddingFunction(
                            model_name=model_name,
                            device="cpu"
                        )
                        
                        logger.info(f"Successfully loaded model {model_name} on CPU")
                        return
                    except Exception as cpu_e:
                        logger.warning(f"Failed to initialize model {model_name} on CPU: {str(cpu_e)}")
        
        # If we've tried all models and none worked, raise an exception
        error_msg = "Failed to initialize any embedding model. Service may not function correctly."
        logger.error(error_msg)
        print(error_msg, file=sys.stderr)
        
        # Create a minimal dummy embedding function as last resort
        try:
            logger.warning("Creating minimal dummy embedding function as last resort")
            from sentence_transformers.util import normalize_embeddings
            import numpy as np
            
            # Define a minimal embedding function that returns random vectors
            class MinimalEmbeddingFunction:
                def __call__(self, texts):
                    vectors = [np.random.rand(384) for _ in texts]
                    return normalize_embeddings(np.array(vectors))
            
            self.embedding_function = MinimalEmbeddingFunction()
            logger.warning("Minimal dummy embedding function created. Search quality will be poor.")
        except Exception as e:
            logger.error(f"Failed to create minimal embedding function: {str(e)}")

    def sanitized(self, tags):
        if tags is None:
            return json.dumps([])
        
        # If we get a string, split it into an array
        if isinstance(tags, str):
            tags = [tag.strip() for tag in tags.split(",") if tag.strip()]
        # If we get an array, use it directly
        elif isinstance(tags, list):
            tags = [str(tag).strip() for tag in tags if str(tag).strip()]
        else:
            return json.dumps([])
                
        # Return JSON string representation of the array
        return json.dumps(tags)

    @staticmethod
    def normalize_timestamp(ts) -> float:
        """Convert datetime or float-like timestamp into float seconds."""
        if isinstance(ts, datetime):
            return time.mktime(ts.timetuple())
        if isinstance(ts, (float, int)):
            return float(ts)
        logger.error(f"Invalid timestamp type: {type(ts)}")
        return time.time()
    
    async def store(self, memory: Memory) -> Tuple[bool, str]:
        """Store a memory with optimized performance."""
        try:
            # Check if collection is initialized
            if self.collection is None:
                error_msg = "Collection not initialized, cannot store memory"
                logger.error(error_msg)
                return False, error_msg
                
            # Check for duplicates
            existing = self.collection.get(
                where={"content_hash": memory.content_hash}
            )
            if existing["ids"]:
                return False, "Duplicate content detected"
            
            # Format metadata using optimized method
            metadata = self._optimize_metadata_for_chroma(memory)
            
            # Add additional metadata
            metadata.update(memory.metadata)

            # Generate ID based on content hash
            memory_id = memory.content_hash
            
            # Add to collection - embedding will be automatically generated
            self.collection.add(
                documents=[memory.content],
                metadatas=[metadata],
                ids=[memory_id]
            )
            
            return True, f"Successfully stored memory with ID: {memory_id}"
            
        except Exception as e:
            error_msg = f"Error storing memory: {str(e)}"
            logger.error(error_msg)
            return False, error_msg
            
    async def store_batch(self, memories: List[Memory]) -> List[Tuple[bool, str]]:
        """Batch store operation for improved performance."""
        if not memories:
            return []
        
        try:
            documents = []
            metadatas = []
            ids = []
            results = []
            
            for memory in memories:
                # Check for duplicates in batch
                if memory.content_hash not in ids:
                    # Check existing in database
                    existing = self.collection.get(
                        where={"content_hash": memory.content_hash}
                    )
                    if existing["ids"]:
                        results.append((False, f"Duplicate content detected: {memory.content_hash}"))
                        continue
                    
                    documents.append(memory.content)
                    metadatas.append(self._optimize_metadata_for_chroma(memory))
                    ids.append(memory.content_hash)
                    results.append((True, f"Queued for batch storage: {memory.content_hash}"))
                else:
                    results.append((False, f"Duplicate in batch: {memory.content_hash}"))
            
            if documents:
                # Batch add to collection
                self.collection.add(
                    documents=documents,
                    metadatas=metadatas,
                    ids=ids
                )
                
                # Update success messages
                for i, (success, msg) in enumerate(results):
                    if success and "Queued for batch storage" in msg:
                        results[i] = (True, f"Successfully stored in batch: {ids[i % len(ids)]}")
            
            return results
                
        except Exception as e:
            error_msg = f"Error in batch store: {str(e)}"
            logger.error(error_msg)
            return [(False, error_msg)] * len(memories)


    async def search_by_tag(self, tags: List[str]) -> List[Memory]:
        """Search memories by tags with optimized performance.
        Handles both new comma-separated and old JSON array tag formats."""
        try:
            results = self.collection.get(
                include=["metadatas", "documents"]
            )

            memories = []
            if results["ids"]:
                # Normalize search tags once
                search_tags = [str(tag).strip() for tag in tags if str(tag).strip()]
                
                for i, doc in enumerate(results["documents"]):
                    memory_meta = results["metadatas"][i]
                    
                    # Use enhanced tag parsing that handles both formats
                    stored_tags = self._parse_tags_fast(memory_meta.get("tags", ""))
                    
                    # Fast tag matching
                    if any(search_tag in stored_tags for search_tag in search_tags):
                        # Use stored timestamps or fall back to legacy timestamp field
                        created_at = memory_meta.get("created_at") or memory_meta.get("timestamp_float") or memory_meta.get("timestamp")
                        created_at_iso = memory_meta.get("created_at_iso") or memory_meta.get("timestamp_str")
                        updated_at = memory_meta.get("updated_at") or created_at
                        updated_at_iso = memory_meta.get("updated_at_iso") or created_at_iso
                        
                        memory = Memory(
                            content=doc,
                            content_hash=memory_meta["content_hash"],
                            tags=stored_tags,
<<<<<<< HEAD
                            memory_type=memory_meta.get("type"),
                            # Restore timestamps with fallback logic
                            created_at=created_at,
                            created_at_iso=created_at_iso,
                            updated_at=updated_at,
                            updated_at_iso=updated_at_iso,
                            # Include additional metadata
                            metadata={k: v for k, v in memory_meta.items() 
                                     if k not in ["content_hash", "tags", "type", "created_at", "created_at_iso", "updated_at", "updated_at_iso", "timestamp", "timestamp_float", "timestamp_str"]}
=======
                            memory_type=memory_meta.get("memory_type", "")
>>>>>>> 2f99d53f
                        )
                        memories.append(memory)
            
            return memories
            
        except Exception as e:
            logger.error(f"Error searching by tags: {e}")
            logger.error(traceback.format_exc())
            return []

    async def delete_by_tag(self, tag_or_tags) -> Tuple[int, str]:
        """
        Enhanced delete_by_tag that accepts both single tag (string) and multiple tags (list).
        This fixes Issue 5: Delete Tag Function Ambiguity by supporting both formats.
        
        Args:
            tag_or_tags: Either a single tag (string) or multiple tags (list of strings)
            
        Returns:
            Tuple of (count_deleted, message)
        """
        try:
            # Normalize input to list of tags
            if isinstance(tag_or_tags, str):
                tags_to_delete = [tag_or_tags.strip()]
            elif isinstance(tag_or_tags, list):
                tags_to_delete = [str(tag).strip() for tag in tag_or_tags if str(tag).strip()]
            else:
                return 0, f"Invalid tag format. Expected string or list, got {type(tag_or_tags)}"
            
            if not tags_to_delete:
                return 0, "No valid tags provided"
            
            # Get all documents from ChromaDB
            results = self.collection.get(include=["metadatas"])
            
            ids_to_delete = []
            matched_tags = set()
            
            if results["ids"]:
                for i, meta in enumerate(results["metadatas"]):
                    try:
                        # Handle both comma-separated and JSON formats
                        retrieved_tags = self._parse_tags_fast(meta.get("tags", ""))
                    except Exception:
                        retrieved_tags = []
                    
                    # Check if any of the tags to delete are in this memory's tags
                    for tag_to_delete in tags_to_delete:
                        if tag_to_delete in retrieved_tags:
                            ids_to_delete.append(results["ids"][i])
                            matched_tags.add(tag_to_delete)
                            break  # No need to check other tags for this memory
            
            if not ids_to_delete:
                tags_str = ", ".join(tags_to_delete)
                return 0, f"No memories found with tag(s): {tags_str}"
            
            # Delete memories
            self.collection.delete(ids=ids_to_delete)
            
            # Create informative message
            matched_tags_str = ", ".join(sorted(matched_tags))
            if len(tags_to_delete) == 1:
                message = f"Successfully deleted {len(ids_to_delete)} memories with tag: {matched_tags_str}"
            else:
                message = f"Successfully deleted {len(ids_to_delete)} memories with tag(s): {matched_tags_str}"
            
            return len(ids_to_delete), message
            
        except Exception as e:
            logger.error(f"Error deleting memories by tag(s): {e}")
            return 0, f"Error deleting memories by tag(s): {e}"

    async def delete_by_tags(self, tags: List[str]) -> Tuple[int, str]:
        """
        Explicitly delete memories by multiple tags (for clarity and API consistency).
        This is an alias for delete_by_tag with list input.
        
        Args:
            tags: List of tag strings to delete
            
        Returns:
            Tuple of (count_deleted, message)
        """
        return await self.delete_by_tag(tags)

    async def delete_by_all_tags(self, tags: List[str]) -> Tuple[int, str]:
        """
        Delete memories that contain ALL of the specified tags.
        
        Args:
            tags: List of tags - memories must contain ALL of these tags to be deleted
            
        Returns:
            Tuple of (count_deleted, message)
        """
        try:
            if not tags:
                return 0, "No tags provided"
            
            # Normalize tags
            tags_to_match = [str(tag).strip() for tag in tags if str(tag).strip()]
            if not tags_to_match:
                return 0, "No valid tags provided"
            
            # Get all documents from ChromaDB
            results = self.collection.get(include=["metadatas"])
            
            ids_to_delete = []
            
            if results["ids"]:
                for i, meta in enumerate(results["metadatas"]):
                    try:
                        # Handle both comma-separated and JSON formats
                        retrieved_tags = self._parse_tags_fast(meta.get("tags", ""))
                    except Exception:
                        retrieved_tags = []
                    
                    # Check if ALL tags are present in this memory
                    if all(tag in retrieved_tags for tag in tags_to_match):
                        ids_to_delete.append(results["ids"][i])
            
            if not ids_to_delete:
                tags_str = ", ".join(tags_to_match)
                return 0, f"No memories found containing ALL tags: {tags_str}"
            
            # Delete memories
            self.collection.delete(ids=ids_to_delete)
            
            tags_str = ", ".join(tags_to_match)
            message = f"Successfully deleted {len(ids_to_delete)} memories containing ALL tags: {tags_str}"
            
            return len(ids_to_delete), message
            
        except Exception as e:
            logger.error(f"Error deleting memories by all tags: {e}")
            return 0, f"Error deleting memories by all tags: {e}"
      
    async def delete(self, content_hash: str) -> Tuple[bool, str]:
        """Delete a memory by its hash."""
        try:
            # First check if the memory exists
            existing = self.collection.get(
                where={"content_hash": content_hash}
            )
            
            if not existing["ids"]:
                return False, f"No memory found with hash {content_hash}"
            
            # Delete the memory
            self.collection.delete(
                where={"content_hash": content_hash}
            )
            
            return True, f"Successfully deleted memory with hash {content_hash}"
        except Exception as e:
            logger.error(f"Error deleting memory: {str(e)}")
            return False, f"Error deleting memory: {str(e)}"

    async def cleanup_duplicates(self) -> Tuple[int, str]:
        """Remove duplicate memories based on content hash."""
        try:
            # Get all memories
            results = self.collection.get()
            
            if not results["ids"]:
                return 0, "No memories found in database"
            
            # Track seen hashes and duplicates
            seen_hashes: Set[str] = set()
            duplicates = []
            
            for i, metadata in enumerate(results["metadatas"]):
                content_hash = metadata.get("content_hash")
                if not content_hash:
                    # Generate hash if missing
                    content_hash = generate_content_hash(results["documents"][i], metadata)
                
                if content_hash in seen_hashes:
                    duplicates.append(results["ids"][i])
                else:
                    seen_hashes.add(content_hash)
            
            # Delete duplicates if found
            if duplicates:
                self.collection.delete(
                    ids=duplicates
                )
                return len(duplicates), f"Successfully removed {len(duplicates)} duplicate memories"
            
            return 0, "No duplicate memories found"
            
        except Exception as e:
            logger.error(f"Error cleaning up duplicates: {str(e)}")
            return 0, f"Error cleaning up duplicates: {str(e)}"

    async def recall(self, query: Optional[str] = None, n_results: int = 5, start_timestamp: Optional[float] = None, end_timestamp: Optional[float] = None) -> List[MemoryQueryResult]:
        """
        Retrieve memories with combined time filtering and optional semantic search.
        
        Args:
            query: Optional semantic search query. If None, only time filtering is applied.
            n_results: Maximum number of results to return.
            start_timestamp: Optional start time for filtering.
            end_timestamp: Optional end time for filtering.
            
        Returns:
            List of MemoryQueryResult objects.
        """
        try:
            # Check if collection is initialized
            if self.collection is None:
                logger.error("Collection not initialized, cannot retrieve memories")
                return []
                
            # Build time filtering where clause
            where_clause = {}
            if start_timestamp is not None or end_timestamp is not None:
                where_clause = {"$and": []}
                
            if start_timestamp is not None:
                start_timestamp = self.normalize_timestamp(start_timestamp)
                where_clause["$and"].append({"timestamp": {"$gte": float(start_timestamp)}})

            if end_timestamp is not None:
                end_timestamp = self.normalize_timestamp(end_timestamp)
                where_clause["$and"].append({"timestamp": {"$lte": float(end_timestamp)}})

            # If there's no valid where clause, set it to None to avoid ChromaDB errors
            if not where_clause.get("$and", []):
                where_clause = None
                
            # Log the where clause for debugging
            logger.info(f"Time filtering where clause: {where_clause}")
                
            # Determine whether to use semantic search or just time-based filtering
            if query:
                # Combined semantic search with time filtering
                try:
                    results = self.collection.query(
                        query_texts=[query],
                        n_results=n_results,
                        where=where_clause,
                        include=["documents", "metadatas", "distances"]
                    )
                    
                    if not results["ids"] or not results["ids"][0]:
                        return []
                    
                    memory_results = []
                    for i in range(len(results["ids"][0])):
                        metadata = results["metadatas"][0][i]
                        
                        # Parse tags from JSON string or comma-separated format
                        tags = self._parse_tags_fast(metadata.get("tags", ""))
                        
                        # Reconstruct memory object with proper timestamp handling
                        # Use stored timestamps or fall back to legacy timestamp field
                        created_at = metadata.get("created_at") or metadata.get("timestamp_float") or metadata.get("timestamp")
                        created_at_iso = metadata.get("created_at_iso") or metadata.get("timestamp_str")
                        updated_at = metadata.get("updated_at") or created_at
                        updated_at_iso = metadata.get("updated_at_iso") or created_at_iso
                        
                        memory = Memory(
                            content=results["documents"][0][i],
                            content_hash=metadata["content_hash"],
                            tags=tags,
                            memory_type=metadata.get("memory_type", ""),
                            # Restore timestamps with fallback logic
                            created_at=created_at,
                            created_at_iso=created_at_iso,
                            updated_at=updated_at,
                            updated_at_iso=updated_at_iso,
                            # Include additional metadata
                            metadata={k: v for k, v in metadata.items() 
                                    if k not in ["content_hash", "tags", "memory_type", "created_at", "created_at_iso", "updated_at", "updated_at_iso", "timestamp", "timestamp_float", "timestamp_str"]}
                        )
                        
                        # Calculate cosine similarity from distance
                        similarity = 1.0 - results["distances"][0][i]
                        
                        memory_results.append(MemoryQueryResult(memory=memory, relevance_score=similarity))
                    
                    return memory_results
                except Exception as query_error:
                    logger.error(f"Error in semantic search: {str(query_error)}")
                    # Fall back to time-based retrieval on error
                    logger.info("Falling back to time-based retrieval")
            
            # Time-based filtering only (or fallback from failed semantic search)
            results = self.collection.get(
                where=where_clause,
                limit=n_results,
                include=["metadatas", "documents"]
            )

            if not results["ids"]:
                return []
                
            memory_results = []
            for i in range(len(results["ids"])):
                metadata = results["metadatas"][i]
                try:
                    tags = self._parse_tags_fast(metadata.get("tags", ""))
                except Exception:
                    tags = []
                
                # Reconstruct memory object with proper timestamp handling
                # Use stored timestamps or fall back to legacy timestamp field
                created_at = metadata.get("created_at") or metadata.get("timestamp_float") or metadata.get("timestamp")
                created_at_iso = metadata.get("created_at_iso") or metadata.get("timestamp_str")
                updated_at = metadata.get("updated_at") or created_at
                updated_at_iso = metadata.get("updated_at_iso") or created_at_iso
                
                memory = Memory(
                    content=results["documents"][i],
                    content_hash=metadata["content_hash"],
                    tags=tags,
                    memory_type=metadata.get("type", ""),
                    # Restore timestamps with fallback logic
                    created_at=created_at,
                    created_at_iso=created_at_iso,
                    updated_at=updated_at,
                    updated_at_iso=updated_at_iso,
                    # Include additional metadata
                    metadata={k: v for k, v in metadata.items() 
                             if k not in ["type", "content_hash", "tags", "created_at", "created_at_iso", "updated_at", "updated_at_iso", "timestamp", "timestamp_float", "timestamp_str"]}
                )
                # For time-based retrieval, we don't have a relevance score
                memory_results.append(MemoryQueryResult(memory=memory, relevance_score=None))

            return memory_results

        except Exception as e:
            logger.error(f"Error in recall: {str(e)}")
            logger.error(traceback.format_exc())
            return []

    async def delete_by_timeframe(self, start_date: date, end_date: Optional[date] = None, tag: Optional[str] = None) -> Tuple[int, str]:
        """Delete memories within a timeframe and optionally filtered by tag."""
        try:
            if end_date is None:
                end_date = start_date

            start_datetime = datetime(start_date.year, start_date.month, start_date.day, 0, 0, 0)
            end_datetime = datetime(end_date.year, end_date.month, end_date.day, 23, 59, 59)

            start_timestamp = start_datetime.timestamp()
            end_timestamp = end_datetime.timestamp()

            where_clause = {
                "$and": [
                    {"timestamp": {"$gte": start_timestamp}},
                    {"timestamp": {"$lte": end_timestamp}}
                ]
            }

            results = self.collection.get(include=["metadatas"], where=where_clause)
            ids_to_delete = []

            if results.get("ids"):
                for i, meta in enumerate(results["metadatas"]):
                    try:
                        retrieved_tags = json.loads(meta.get("tags", "[]"))
                    except json.JSONDecodeError:
                        retrieved_tags = []

                    if tag is None or tag in retrieved_tags:
                        ids_to_delete.append(results["ids"][i])

            if not ids_to_delete:
                return 0, "No memories found matching the criteria."

            self.collection.delete(ids=ids_to_delete)
            return len(ids_to_delete), None

        except Exception as e:
            logger.exception("Error deleting memories by timeframe:")
            return 0, str(e)

    async def delete_before_date(self, before_date: date, tag: Optional[str] = None) -> Tuple[int, str]:
        """Delete memories before a given date and optionally filtered by tag."""
        try:
            before_datetime = datetime(before_date.year, before_date.month, before_date.day, 23, 59, 59)
            before_timestamp = before_datetime.timestamp()

            where_clause = {"timestamp": {"$lt": before_timestamp}}

            results = self.collection.get(include=["metadatas"], where=where_clause)
            ids_to_delete = []

            if results.get("ids"):
                for i, meta in enumerate(results["metadatas"]):
                    try:
                        retrieved_tags = json.loads(meta.get("tags", "[]"))
                    except json.JSONDecodeError:
                        retrieved_tags = []

                    if tag is None or tag in retrieved_tags:
                        ids_to_delete.append(results["ids"][i])

            if not ids_to_delete:
                return 0, "No memories found matching the criteria."

            self.collection.delete(ids=ids_to_delete)
            return len(ids_to_delete), None

        except Exception as e:
            logger.exception("Error deleting memories before date:")
            return 0, str(e)


    def is_initialized(self) -> bool:
        """Check if the storage is properly initialized."""
        return (self.collection is not None and 
                self.embedding_function is not None and 
                self.client is not None)
    
    def get_initialization_status(self) -> Dict[str, Any]:
        """Get detailed initialization status for debugging."""
        return {
            "collection_initialized": self.collection is not None,
            "embedding_function_initialized": self.embedding_function is not None,
            "client_initialized": self.client is not None,
            "model_initialized": self.model is not None,
            "path": self.path,
            "is_fully_initialized": self.is_initialized()
        }
    
    def _optimize_metadata_for_chroma(self, memory: Memory) -> Dict[str, Any]:
        """Optimized metadata formatting with minimal serialization overhead."""
        # Ensure timestamps are properly synchronized
        memory._sync_timestamps(
            created_at=memory.created_at,
            created_at_iso=memory.created_at_iso,
            updated_at=memory.updated_at,
            updated_at_iso=memory.updated_at_iso
        )
        
        # Use streamlined metadata structure
        # IMPORTANT: Store timestamp as float to preserve sub-second precision
        metadata = {
            "content_hash": memory.content_hash,
            "memory_type": memory.memory_type or "",
            "timestamp": float(memory.created_at),  # Changed from int() to float()
            "created_at_iso": memory.created_at_iso,
        }
        
        # Optimize tag storage - use comma-separated string for performance
        if memory.tags:
            if isinstance(memory.tags, list):
                # Store as comma-separated for ChromaDB compatibility
                metadata["tags"] = ",".join(str(tag).strip() for tag in memory.tags if str(tag).strip())
            elif isinstance(memory.tags, str):
                # Clean up the string
                tags = [tag.strip() for tag in memory.tags.split(",") if tag.strip()]
                metadata["tags"] = ",".join(tags)
        else:
            metadata["tags"] = ""
        
        # Add additional metadata efficiently
        for key, value in memory.metadata.items():
            if isinstance(value, (str, int, float, bool)):
                metadata[key] = value
        
        return metadata
    
    def _parse_tags_fast(self, tag_string: str) -> List[str]:
        """Fast tag parsing from comma-separated string or JSON array.
        
        Provides backward compatibility with both storage formats.
        """
        if not tag_string:
            return []
            
        # Try to parse as JSON first (old format)
        if tag_string.startswith("[") and tag_string.endswith("]"):
            try:
                return json.loads(tag_string)
            except json.JSONDecodeError:
                pass
                
        # If not JSON or parsing fails, treat as comma-separated (new format)
        return [tag.strip() for tag in tag_string.split(",") if tag.strip()]

    async def retrieve(self, query: str, n_results: int = 5) -> List[MemoryQueryResult]:
        """Retrieve memories using semantic search with performance optimizations."""
        try:
            # Check if collection is initialized
            if self.collection is None:
                logger.error("Collection not initialized, cannot retrieve memories")
                return []
            
            # Check if embedding function is available
            if self.embedding_function is None:
                logger.error("Embedding function not initialized, cannot retrieve memories")
                return []
            
            # Performance tracking
            start_time = time.time()
            
            # Try cached embedding first for better performance
            cached_embedding = None
            cache_hit = False
            
            if self.enable_query_cache:
                cached_embedding = self._cached_embed_query(query)
                if cached_embedding:
                    cache_hit = True
                    _PERFORMANCE_STATS["cache_hits"] += 1
                else:
                    _PERFORMANCE_STATS["cache_misses"] += 1
            
            try:
                if cached_embedding:
                    # Use cached embedding for faster query
                    results = self.collection.query(
                        query_embeddings=[list(cached_embedding)],
                        n_results=n_results,
                        include=["documents", "metadatas", "distances"]
                    )
                else:
                    # Standard query with text
                    results = self.collection.query(
                        query_texts=[query],
                        n_results=n_results,
                        include=["documents", "metadatas", "distances"]
                    )
            except Exception as query_error:
                logger.warning(f"Error during query operation: {str(query_error)}")
                
                # Fallback: Try with direct embedding if available
                if self.model and not cached_embedding:
                    try:
                        logger.info("Attempting fallback query with direct embedding")
                        query_embedding = self.model.encode(
                            query,
                            batch_size=self.batch_size,
                            show_progress_bar=False
                        ).tolist()
                        
                        results = self.collection.query(
                            query_embeddings=[query_embedding],
                            n_results=n_results,
                            include=["documents", "metadatas", "distances"]
                        )
                    except Exception as fallback_error:
                        logger.error(f"Fallback query also failed: {str(fallback_error)}")
                        return []
                else:
                    return []
            
            query_time = time.time() - start_time
            _PERFORMANCE_STATS["query_times"].append(query_time)
            
            # Keep only last 100 query times
            if len(_PERFORMANCE_STATS["query_times"]) > 100:
                _PERFORMANCE_STATS["query_times"] = _PERFORMANCE_STATS["query_times"][-100:]
            
            if logger.isEnabledFor(logging.DEBUG):
                logger.debug(f"Query completed in {query_time:.4f}s (cache_hit: {cache_hit})")
            
            if not results["ids"] or not results["ids"][0]:
                return []
            
            # Process results efficiently
            memory_results = []
            for i in range(len(results["ids"][0])):
                metadata = results["metadatas"][0][i]
                
                # Fast tag parsing using optimized method that handles both formats
                tags = self._parse_tags_fast(metadata.get("tags", ""))
                
<<<<<<< HEAD
                # Reconstruct memory object with proper timestamp handling
                # Use stored timestamps or fall back to legacy timestamp field
                created_at = metadata.get("created_at") or metadata.get("timestamp_float") or metadata.get("timestamp")
                created_at_iso = metadata.get("created_at_iso") or metadata.get("timestamp_str")
                updated_at = metadata.get("updated_at") or created_at
                updated_at_iso = metadata.get("updated_at_iso") or created_at_iso
                
=======
                # Reconstruct memory object efficiently
>>>>>>> 2f99d53f
                memory = Memory(
                    content=results["documents"][0][i],
                    content_hash=metadata["content_hash"],
                    tags=tags,
                    memory_type=metadata.get("memory_type", ""),
                    # Restore timestamps with fallback logic
                    created_at=created_at,
                    created_at_iso=created_at_iso,
                    updated_at=updated_at,
                    updated_at_iso=updated_at_iso,
                    # Include additional metadata
                    metadata={k: v for k, v in metadata.items() 
                             if k not in ["content_hash", "tags", "memory_type", "created_at", "created_at_iso", "updated_at", "updated_at_iso", "timestamp", "timestamp_float", "timestamp_str"]}
                )
                
                # Calculate cosine similarity from distance
                distance = results["distances"][0][i]
                similarity = 1 - distance
                
                memory_results.append(MemoryQueryResult(memory, similarity))
            
            return memory_results
            
        except Exception as e:
            logger.error(f"Error retrieving memories: {str(e)}")
            logger.error(traceback.format_exc())
            return []
    
    def get_performance_stats(self) -> Dict[str, Any]:
        """Get performance statistics for monitoring."""
        with _CACHE_LOCK:
            stats = {
                "model_cache_size": len(_MODEL_CACHE),
                "embedding_cache_size": len(_EMBEDDING_CACHE),
                "query_cache_size": len(_QUERY_CACHE),
                "cache_hits": _PERFORMANCE_STATS["cache_hits"],
                "cache_misses": _PERFORMANCE_STATS["cache_misses"],
                "avg_query_time": 0.0,
                "recent_query_times": _PERFORMANCE_STATS["query_times"][-10:],  # Last 10
                "cache_hit_ratio": 0.0
            }
            
            # Calculate average query time
            if _PERFORMANCE_STATS["query_times"]:
                stats["avg_query_time"] = sum(_PERFORMANCE_STATS["query_times"]) / len(_PERFORMANCE_STATS["query_times"])
            
            # Calculate cache hit ratio
            total_requests = stats["cache_hits"] + stats["cache_misses"]
            if total_requests > 0:
                stats["cache_hit_ratio"] = stats["cache_hits"] / total_requests
            
            return stats
    
    def clear_caches(self):
        """Clear all caches for memory management."""
        with _CACHE_LOCK:
            _EMBEDDING_CACHE.clear()
            _QUERY_CACHE.clear()
            # Don't clear model cache as it's expensive to reload
            _PERFORMANCE_STATS["cache_hits"] = 0
            _PERFORMANCE_STATS["cache_misses"] = 0
        
        # Clear LRU cache
        if hasattr(self._cached_embed_query, 'cache_clear'):
            self._cached_embed_query.cache_clear()
        
        logger.info("Cleared embedding and query caches")
    
    def record_query_time(self, duration: float):
        """Record a query time for performance tracking."""
        _PERFORMANCE_STATS["query_times"].append(duration)
        if len(_PERFORMANCE_STATS["query_times"]) > 100:
            _PERFORMANCE_STATS["query_times"] = _PERFORMANCE_STATS["query_times"][-100:]<|MERGE_RESOLUTION|>--- conflicted
+++ resolved
@@ -518,7 +518,6 @@
                             content=doc,
                             content_hash=memory_meta["content_hash"],
                             tags=stored_tags,
-<<<<<<< HEAD
                             memory_type=memory_meta.get("type"),
                             # Restore timestamps with fallback logic
                             created_at=created_at,
@@ -528,9 +527,6 @@
                             # Include additional metadata
                             metadata={k: v for k, v in memory_meta.items() 
                                      if k not in ["content_hash", "tags", "type", "created_at", "created_at_iso", "updated_at", "updated_at_iso", "timestamp", "timestamp_float", "timestamp_str"]}
-=======
-                            memory_type=memory_meta.get("memory_type", "")
->>>>>>> 2f99d53f
                         )
                         memories.append(memory)
             
@@ -1105,7 +1101,6 @@
                 # Fast tag parsing using optimized method that handles both formats
                 tags = self._parse_tags_fast(metadata.get("tags", ""))
                 
-<<<<<<< HEAD
                 # Reconstruct memory object with proper timestamp handling
                 # Use stored timestamps or fall back to legacy timestamp field
                 created_at = metadata.get("created_at") or metadata.get("timestamp_float") or metadata.get("timestamp")
@@ -1113,9 +1108,6 @@
                 updated_at = metadata.get("updated_at") or created_at
                 updated_at_iso = metadata.get("updated_at_iso") or created_at_iso
                 
-=======
-                # Reconstruct memory object efficiently
->>>>>>> 2f99d53f
                 memory = Memory(
                     content=results["documents"][0][i],
                     content_hash=metadata["content_hash"],
